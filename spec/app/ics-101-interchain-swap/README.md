--- conflicted
+++ resolved
@@ -315,21 +315,12 @@
 
 ```ts
 enum MessageType {
-<<<<<<< HEAD
-  Create,
-  Deposit,
-  DoubleDeposit,
-  Withdraw,
-  LeftSwap,
-  RightSwap,
-=======
     RequestPoolCreation,
     ResponsePoolCreation,
     Deposit,
     Withdraw,
     LeftSwap,
     RightSwap,
->>>>>>> f5d23af4
 }
 ```
 
